---
- name: Alcatel Pixi 4(4)
  id: Pixi4-4
  codenames:
    - Pixi4-4
    - pixi4-4
    - 4034G
    - 4034A
    - 4034D
    - 4034E
    - 4034X
  architecture: armeabi-v7a

  block_devs:
    base_dirs:
      - /dev/block/platform/mtk-msdc.0/by-name
    system:
      - /dev/block/platform/mtk-msdc.0/by-name/system
      - /dev/block/mmcblk0p19
    cache:
      - /dev/block/platform/mtk-msdc.0/by-name/cache
      - /dev/block/mmcblk0p20
    data:
      - /dev/block/platform/mtk-msdc.0/by-name/userdata
      - /dev/block/mmcblk0p21
    boot:
      - /dev/block/platform/mtk-msdc.0/by-name/boot
      - /dev/block/mmcblk0p8
    recovery:
      - /dev/block/platform/mtk-msdc.0/by-name/recovery
      - /dev/block/mmcblk0p9

  boot_ui:
    supported: yes
    graphics_backends:
      - fbdev
    brightness_path: /sys/devices/platform/leds-mt65xx/leds/lcd-backlight/brightness
    max_brightness: 255
    cpu_temp_path:  /sys/devices/virtual/thermal/thermal_zone1/temp
    theme: portrait_hdpi
<<<<<<< HEAD
    
#Added Alcatel Pop 3(5) 5015 (pixi3_5) support
- name: Alcatel Pop 3(5) 5015/5016
  id: pixi3_5
  codenames:
    - pixi3_5
    - 5015
    - 5015A
    - 5015D
    - 5015E
    - 5015X
    - 5016
    - 5016A
    - 5016J
  architecture: armeabi-v7a
=======

- name: Alcatel Pixi 4(5)
  id: Pixi4-5
  codenames:
    - Pixi4-5
    - pixi4-5
    - 5010G
    - 5010A
    - 5010D
    - 5010E
    - 5010X
  architecture: armeabi-v7a

  block_devs:
    base_dirs:
      - /dev/block/platform/mtk-msdc.0/by-name
    system:
      - /dev/block/platform/mtk-msdc.0/by-name/system
      - /dev/block/mmcblk0p19
    cache:
      - /dev/block/platform/mtk-msdc.0/by-name/cache
      - /dev/block/mmcblk0p20
    data:
      - /dev/block/platform/mtk-msdc.0/by-name/userdata
      - /dev/block/mmcblk0p21
    boot:
      - /dev/block/platform/mtk-msdc.0/by-name/boot
      - /dev/block/mmcblk0p8
    recovery:
      - /dev/block/platform/mtk-msdc.0/by-name/recovery
      - /dev/block/mmcblk0p9

  boot_ui:
    supported: yes
    graphics_backends:
      - fbdev
    brightness_path: /sys/devices/platform/leds-mt65xx/leds/lcd-backlight/brightness
    max_brightness: 255
    cpu_temp_path:  /sys/devices/virtual/thermal/thermal_zone1/temp
    theme: portrait_hdpi

- name: Alcatel Pixi 4(7)
  id: Pixi4-7
  codenames:
    - Pixi4-7
    - pixi4-7
    - 9003G
    - 9003A
    - 9003D
    - 9003E
    - 9003X
  architecture: armeabi-v7a

>>>>>>> a42fb575
  block_devs:
    base_dirs:
      - /dev/block/platform/mtk-msdc.0/by-name
    system:
      - /dev/block/platform/mtk-msdc.0/by-name/system
      - /dev/block/mmcblk0p20
    cache:
      - /dev/block/platform/mtk-msdc.0/by-name/cache
      - /dev/block/mmcblk0p21
    data:
      - /dev/block/platform/mtk-msdc.0/by-name/userdata
      - /dev/block/mmcblk0p22
    boot:
      - /dev/block/platform/mtk-msdc.0/by-name/boot
<<<<<<< HEAD
      - /dev/block/mmcblk0p08
    recovery:
      - /dev/block/platform/mtk-msdc.0/by-name/recovery
      - /dev/block/mmcblk0p09
    extra:
      - /dev/block/platform/mtk-msdc.0/by-name/custpack
      - /dev/block/mmcblk0p13
  boot_ui:
    supported: true
    flags:
      - TW_HAS_DOWNLOAD_MODE
      - TW_PREFER_LCD_BACKLIGHT
    pixel_format: DEFAULT
    force_pixel_format: NONE
    overscan_percent: 0
    default_x_offset: 0
    default_y_offset: 0
    brightness_path: /sys/devices/platform/leds-mt65xx/leds/lcd-backlight/brightness
    max_brightness: 255
    default_brightness: 128
    graphics_backends:
      - fbdev
    theme: portrait_hdpi
=======
      - /dev/block/mmcblk0p7
    recovery:
      - /dev/block/platform/mtk-msdc.0/by-name/recovery
      - /dev/block/mmcblk0p8

  boot_ui:
    supported: yes
    graphics_backends:
      - fbdev
    brightness_path: /sys/devices/platform/leds-mt65xx/leds/lcd-backlight/brightness
    max_brightness: 255
    cpu_temp_path:  /sys/devices/virtual/thermal/thermal_zone1/temp
    theme: portrait_hdpi
>>>>>>> a42fb575
<|MERGE_RESOLUTION|>--- conflicted
+++ resolved
@@ -38,23 +38,6 @@
     max_brightness: 255
     cpu_temp_path:  /sys/devices/virtual/thermal/thermal_zone1/temp
     theme: portrait_hdpi
-<<<<<<< HEAD
-    
-#Added Alcatel Pop 3(5) 5015 (pixi3_5) support
-- name: Alcatel Pop 3(5) 5015/5016
-  id: pixi3_5
-  codenames:
-    - pixi3_5
-    - 5015
-    - 5015A
-    - 5015D
-    - 5015E
-    - 5015X
-    - 5016
-    - 5016A
-    - 5016J
-  architecture: armeabi-v7a
-=======
 
 - name: Alcatel Pixi 4(5)
   id: Pixi4-5
@@ -108,7 +91,6 @@
     - 9003X
   architecture: armeabi-v7a
 
->>>>>>> a42fb575
   block_devs:
     base_dirs:
       - /dev/block/platform/mtk-msdc.0/by-name
@@ -123,7 +105,48 @@
       - /dev/block/mmcblk0p22
     boot:
       - /dev/block/platform/mtk-msdc.0/by-name/boot
-<<<<<<< HEAD
+      - /dev/block/mmcblk0p7
+    recovery:
+      - /dev/block/platform/mtk-msdc.0/by-name/recovery
+      - /dev/block/mmcblk0p8
+
+  boot_ui:
+    supported: yes
+    graphics_backends:
+      - fbdev
+    brightness_path: /sys/devices/platform/leds-mt65xx/leds/lcd-backlight/brightness
+    max_brightness: 255
+    cpu_temp_path:  /sys/devices/virtual/thermal/thermal_zone1/temp
+    theme: portrait_hdpi
+
+- name: Alcatel Pop 3(5)
+  id: pixi3_5
+  codenames:
+    - pixi3_5
+    - 5015
+    - 5015A
+    - 5015D
+    - 5015E
+    - 5015X
+    - 5016
+    - 5016A
+    - 5016J
+  architecture: armeabi-v7a
+
+  block_devs:
+    base_dirs:
+      - /dev/block/platform/mtk-msdc.0/by-name
+    system:
+      - /dev/block/platform/mtk-msdc.0/by-name/system
+      - /dev/block/mmcblk0p20
+    cache:
+      - /dev/block/platform/mtk-msdc.0/by-name/cache
+      - /dev/block/mmcblk0p21
+    data:
+      - /dev/block/platform/mtk-msdc.0/by-name/userdata
+      - /dev/block/mmcblk0p22
+    boot:
+      - /dev/block/platform/mtk-msdc.0/by-name/boot
       - /dev/block/mmcblk0p08
     recovery:
       - /dev/block/platform/mtk-msdc.0/by-name/recovery
@@ -131,6 +154,7 @@
     extra:
       - /dev/block/platform/mtk-msdc.0/by-name/custpack
       - /dev/block/mmcblk0p13
+
   boot_ui:
     supported: true
     flags:
@@ -146,19 +170,4 @@
     default_brightness: 128
     graphics_backends:
       - fbdev
-    theme: portrait_hdpi
-=======
-      - /dev/block/mmcblk0p7
-    recovery:
-      - /dev/block/platform/mtk-msdc.0/by-name/recovery
-      - /dev/block/mmcblk0p8
-
-  boot_ui:
-    supported: yes
-    graphics_backends:
-      - fbdev
-    brightness_path: /sys/devices/platform/leds-mt65xx/leds/lcd-backlight/brightness
-    max_brightness: 255
-    cpu_temp_path:  /sys/devices/virtual/thermal/thermal_zone1/temp
-    theme: portrait_hdpi
->>>>>>> a42fb575
+    theme: portrait_hdpi