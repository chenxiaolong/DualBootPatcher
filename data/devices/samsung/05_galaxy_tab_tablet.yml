---
- name: Samsung Galaxy Tab 2 7.0/10.1 (Wifi/3G)
  id: espresso10
  codenames:
    # 7.0" Wifi variant
    - espressowifi
    - espressowifixx
    # 7.0" 3G variant
    - espressorf
    - espressorfxx
    # 10.1" Wifi variant
    - espresso10wifi
    - espresso10wifixx
    # 10.1" 3G variant
    - espresso10rf
    - espresso10rfxx
    - espresso3g
  architecture: armeabi-v7a

  block_devs:
    base_dirs:
      - /dev/block/platform/omap/omap_hsmmc.1/by-name
    system:
      - /dev/block/platform/omap/omap_hsmmc.1/by-name/FACTORYFS
      - /dev/block/mmcblk0p9
    cache:
      - /dev/block/platform/omap/omap_hsmmc.1/by-name/CACHE
      - /dev/block/mmcblk0p7
    data:
      - /dev/block/platform/omap/omap_hsmmc.1/by-name/DATAFS
      - /dev/block/mmcblk0p10
    boot:
      - /dev/block/platform/omap/omap_hsmmc.1/by-name/KERNEL
      - /dev/block/mmcblk0p5
    recovery:
      - /dev/block/platform/omap/omap_hsmmc.1/by-name/RECOVERY
      - /dev/block/mmcblk0p6

boot_ui:
    supported: true
    flags:
      - TW_HAS_DOWNLOAD_MODE
    graphics_backends:
      - fbdev
    max_brightness: 255
    default_brightness: 162
    pixel_format: BGRA_8888
    theme: landscape_hdpi

- name: Samsung Galaxy Tab 3 8.0 (Wifi)
  id: lt01wifi
  codenames:
    - lt01wifi
    - lt01wifixx
  architecture: armeabi-v7a

  block_devs:
    base_dirs:
      - /dev/block/platform/dw_mmc/by-name
    system:
      - /dev/block/platform/dw_mmc/by-name/SYSTEM
      - /dev/block/mmcblk0p20
    cache:
      - /dev/block/platform/dw_mmc/by-name/CACHE
      - /dev/block/mmcblk0p19
    data:
      - /dev/block/platform/dw_mmc/by-name/USERDATA
      - /dev/block/mmcblk0p21
    boot:
      - /dev/block/platform/dw_mmc/by-name/BOOT
      - /dev/block/mmcblk0p9
    recovery:
      - /dev/block/platform/dw_mmc/by-name/RECOVERY
      - /dev/block/mmcblk0p10

boot_ui:
    supported: true
    flags:
      - TW_HAS_DOWNLOAD_MODE
    graphics_backends:
      - fbdev
    max_brightness: 255
    default_brightness: 162
    pixel_format: BGRA_8888
    theme: landscape_hdpi

- name: Samsung Galaxy Tab 3 10.1
  id: santos
  codenames:
    # 3G variant
    - santos103g
    - santos103gxx
    # LTE variant
    - santos10lte
    - santos10ltexx
    # Wifi variant
    - santos10wifi
    - santos10wifixx
  architecture: x86

  block_devs:
    base_dirs:
      - '/dev/block/pci/pci0000:00/0000:00:01.0/by-name'
    system:
      - '/dev/block/pci/pci0000:00/0000:00:01.0/by-name/SYSTEM'
      - /dev/block/mmcblk0p8
    cache:
      - '/dev/block/pci/pci0000:00/0000:00:01.0/by-name/CACHE'
      - /dev/block/mmcblk0p6
    data:
      - '/dev/block/pci/pci0000:00/0000:00:01.0/by-name/USERDATA'
      - /dev/block/mmcblk0p9
    boot:
      - '/dev/block/pci/pci0000:00/0000:00:01.0/by-name/BOOT'
      - /dev/block/mmcblk0p10
    recovery:
      - '/dev/block/pci/pci0000:00/0000:00:01.0/by-name/RECOVERY'
      - /dev/block/mmcblk0p11
    extra:
      - '/dev/block/pci/pci0000:00/0000:00:01.0/by-name/RADIO'

boot_ui:
    supported: true
    flags:
      - TW_HAS_DOWNLOAD_MODE
    graphics_backends:
      - fbdev
    max_brightness: 255
    default_brightness: 162
    pixel_format: BGRA_8888
    theme: landscape_hdpi

- name: Samsung Galaxy Tab 4 10.1 (Wifi)
  id: matissewifi
  codenames:
    - matissewifi
    - SM-T530
  architecture: armeabi-v7a

  block_devs:
    base_dirs:
      - /dev/block/platform/msm_sdcc.1/by-name
    system:
      - /dev/block/platform/msm_sdcc.1/by-name/system
      - /dev/block/mmcblk0p23
    cache:
      - /dev/block/platform/msm_sdcc.1/by-name/cache
      - /dev/block/mmcblk0p24
    data:
      - /dev/block/platform/msm_sdcc.1/by-name/userdata
      - /dev/block/mmcblk0p26
    boot:
      - /dev/block/platform/msm_sdcc.1/by-name/boot
      - /dev/block/mmcblk0p14
    recovery:
      - /dev/block/platform/msm_sdcc.1/by-name/recovery
      - /dev/block/mmcblk0p15

boot_ui:
    supported: true
    flags:
      - TW_QCOM_RTC_FIX
      - TW_HAS_DOWNLOAD_MODE
    graphics_backends:
      - fbdev
    brightness_path: /sys/class/backlight/panel/brightness
    max_brightness: 255
    default_brightness: 162
    pixel_format: RGBX_8888
    theme: landscape_hdpi


- name: Samsung Galaxy Tab Pro 8.4 (Wifi)
  id: mondrianwifi
  codenames:
    - mondrianwifi
    - mondrianwifiue
    - mondrianwifixx
  architecture: armeabi-v7a

  block_devs:
    base_dirs:
      - /dev/block/platform/msm_sdcc.1/by-name
    system:
      - /dev/block/platform/msm_sdcc.1/by-name/system
      - /dev/block/mmcblk0p23
    cache:
      - /dev/block/platform/msm_sdcc.1/by-name/cache
      - /dev/block/mmcblk0p24
    data:
      - /dev/block/platform/msm_sdcc.1/by-name/userdata
      - /dev/block/mmcblk0p26
    boot:
      - /dev/block/platform/msm_sdcc.1/by-name/boot
      - /dev/block/mmcblk0p14
    recovery:
      - /dev/block/platform/msm_sdcc.1/by-name/recovery
      - /dev/block/mmcblk0p15

boot_ui:
    supported: true
    flags:
      - TW_QCOM_RTC_FIX
      - TW_HAS_DOWNLOAD_MODE
    graphics_backends:
      - fbdev
    brightness_path: /sys/class/backlight/panel/brightness
    max_brightness: 255
    default_brightness: 162
    pixel_format: RGBX_8888
    theme: landscape_hdpi


- name: Samsung Galaxy Tab Pro 10.1 (Wifi)
  id: picassowifi
  codenames:
    - picassowifi
    - picassowifixx
  architecture: armeabi-v7a

  block_devs:
    base_dirs:
      - /dev/block/platform/dw_mmc.0/by-name
    system:
      - /dev/block/platform/dw_mmc.0/by-name/SYSTEM
      - /dev/block/mmcblk0p18
    cache:
      - /dev/block/platform/dw_mmc.0/by-name/CACHE
      - /dev/block/mmcblk0p19
    data:
      - /dev/block/platform/dw_mmc.0/by-name/USERDATA
      - /dev/block/mmcblk0p21
    boot:
      - /dev/block/platform/dw_mmc.0/by-name/BOOT
      - /dev/block/mmcblk0p9
    recovery:
      - /dev/block/platform/dw_mmc.0/by-name/RECOVERY
      - /dev/block/mmcblk0p10
    extra:
      - /dev/block/platform/dw_mmc.0/by-name/RADIO
      - /dev/block/platform/dw_mmc.0/by-name/CDMA-RADIO

boot_ui:
    supported: true
    flags:
      - TW_HAS_DOWNLOAD_MODE
    graphics_backends:
      - fbdev
    brightness_path: /sys/devices/platform/i2c-gpio.24/i2c-24/24-002c/backlight/panel/brightness
    max_brightness: 255
    default_brightness: 162
    pixel_format: BGRA_8888
    theme: landscape_hdpi

- name: Samsung Galaxy Tab Pro 10.1 (LTE)
  id: picassolte
  codenames:
    - picassolte
    - picassoltexx
  architecture: armeabi-v7a

  block_devs:
    base_dirs:
      - /dev/block/platform/msm_sdcc.1/by-name
    system:
      - /dev/block/platform/msm_sdcc.1/by-name/system
      - /dev/block/mmcblk0p23
    cache:
      - /dev/block/platform/msm_sdcc.1/by-name/cache
      - /dev/block/mmcblk0p24
    data:
      - /dev/block/platform/msm_sdcc.1/by-name/userdata
      - /dev/block/mmcblk0p26
    boot:
      - /dev/block/platform/msm_sdcc.1/by-name/boot
      - /dev/block/mmcblk0p14
    recovery:
      - /dev/block/platform/msm_sdcc.1/by-name/recovery
      - /dev/block/mmcblk0p15

boot_ui:
    supported: true
    flags:
      - TW_HAS_DOWNLOAD_MODE
    graphics_backends:
      - fbdev
    max_brightness: 255
    default_brightness: 162
    pixel_format: BGRA_8888
    theme: landscape_hdpi

- name: Samsung Galaxy Tab Pro 12.2 (Wifi)
  id: v2wifi
  codenames:
    - v2awifi
    - v2wifi
    - v2wifiue
    - v2wifixx
  architecture: armeabi-v7a

  block_devs:
    base_dirs:
      - /dev/block/platform/dw_mmc.0/by-name
    system:
      - /dev/block/platform/dw_mmc.0/by-name/SYSTEM
      - /dev/block/mmcblk0p18
    cache:
      - /dev/block/platform/dw_mmc.0/by-name/CACHE
      - /dev/block/mmcblk0p19
    data:
      - /dev/block/platform/dw_mmc.0/by-name/USERDATA
      - /dev/block/mmcblk0p21
    boot:
      - /dev/block/platform/dw_mmc.0/by-name/BOOT
      - /dev/block/mmcblk0p9
    recovery:
      - /dev/block/platform/dw_mmc.0/by-name/RECOVERY
      - /dev/block/mmcblk0p10

boot_ui:
    supported: true
    flags:
      - TW_HAS_DOWNLOAD_MODE
    graphics_backends:
      - fbdev
    max_brightness: 255
    default_brightness: 162
    pixel_format: BGRA_8888
    theme: landscape_hdpi

- name: Samsung Galaxy Tab S 8.4/10.5
  id: tab_s
  codenames:
    # 8.4" variant (wifi)
    - klimtwifi
    - klimtwifikx
    # 8.4" variant (LTE)
    - klimtlte
    - klimtltexx
    # 10.5" variant (wifi)
    - chagallwifi
    - chagallwifixx
    # 10.5" variant (LTE)
    - chagalllte
    - chagallltexx
  architecture: armeabi-v7a

  block_devs:
    base_dirs:
      - /dev/block/platform/dw_mmc.0/by-name
    system:
      - /dev/block/platform/dw_mmc.0/by-name/SYSTEM
      - /dev/block/mmcblk0p18
    cache:
      - /dev/block/platform/dw_mmc.0/by-name/CACHE
      - /dev/block/mmcblk0p19
    data:
      - /dev/block/platform/dw_mmc.0/by-name/USERDATA
      - /dev/block/mmcblk0p21
    boot:
      - /dev/block/platform/dw_mmc.0/by-name/BOOT
      - /dev/block/mmcblk0p9
    recovery:
      - /dev/block/platform/dw_mmc.0/by-name/RECOVERY
      - /dev/block/mmcblk0p10
    extra:
      - /dev/block/platform/dw_mmc.0/by-name/RADIO
      - /dev/block/platform/dw_mmc.0/by-name/CDMA-RADIO

boot_ui:
    supported: true
    flags:
      - TW_HAS_DOWNLOAD_MODE
    graphics_backends:
      - fbdev
    brightness_path: /sys/devices/platform/s5p-mipi-dsim.1/backlight/panel/brightness
    max_brightness: 255
    default_brightness: 162
    pixel_format: RGBX_8888
    theme: portrait_hdpi

- name: Samsung Galaxy Tab S2 8.0/9.7
  id: tab_s2
  codenames:
    # 8.0" variant
    - gts28wifi
    - gts28wifixx
    - gts28lte
    - gts28ltexx
    # 9.7" variant
    - gts210wifi
    - gts210wifixx
    - gts210lte
    - gts210ltexx
  architecture: armeabi-v7a

  block_devs:
    base_dirs:
      - /dev/block/platform/15540000.dwmmc0/by-name
    system:
      - /dev/block/platform/15540000.dwmmc0/by-name/SYSTEM
      - /dev/block/mmcblk0p19
    cache:
      - /dev/block/platform/15540000.dwmmc0/by-name/CACHE
      - /dev/block/mmcblk0p20
    data:
      - /dev/block/platform/15540000.dwmmc0/by-name/USERDATA
      - /dev/block/mmcblk0p22
    boot:
      - /dev/block/platform/15540000.dwmmc0/by-name/BOOT
      - /dev/block/mmcblk0p9
    recovery:
      - /dev/block/platform/15540000.dwmmc0/by-name/RECOVERY
      - /dev/block/mmcblk0p10
    extra:
      - /dev/block/platform/15540000.dwmmc0/by-name/RADIO
      - /dev/block/platform/15540000.dwmmc0/by-name/CDMA-RADIO
      
<<<<<<< HEAD
boot_ui:
    supported: true
    flags:
      - TW_HAS_DOWNLOAD_MODE
    graphics_backends:
      - fbdev
    brightness_path: /sys/devices/13800000.decon_fb/backlight/panel/brightness
    max_brightness: 255
    default_brightness: 162
    pixel_format: BGRA_8888
    theme: portrait_hdpi
=======
- name: Samsung Galaxy Tab S2 8.0 Wi-Fi (2016)
  id: gts28vewifi
  codenames:
    - gts28vewifi
    - gts28vewifixx
    - SM-T713
  architecture: armeabi-v7a

  block_devs:
    base_dirs:
      - /dev/block/bootdevice/by-name
      - /dev/block/platform/soc.0/7824900.sdhci/by-name
    system:
      - /dev/block/bootdevice/by-name/system
      - /dev/block/platform/soc.0/7824900.sdhci/by-name/system
      - /dev/block/mmcblk0p36
    cache:
      - /dev/block/bootdevice/by-name/cache
      - /dev/block/platform/soc.0/7824900.sdhci/by-name/cache
      - /dev/block/mmcblk0p37
    data:
      - /dev/block/bootdevice/by-name/userdata
      - /dev/block/platform/soc.0/7824900.sdhci/by-name/userdata
      - /dev/block/mmcblk0p39
    boot:
      - /dev/block/bootdevice/by-name/boot
      - /dev/block/platform/soc.0/7824900.sdhci/by-name/boot
      - /dev/block/mmcblk0p18
    recovery:
      - /dev/block/bootdevice/by-name/recovery
      - /dev/block/platform/soc.0/7824900.sdhci/by-name/recovery
      - /dev/block/mmcblk0p19
    extra:
      - /dev/block/bootdevice/by-name/modem
      - /dev/block/platform/soc.0/7824900.sdhci/by-name/modem
      - /dev/block/mmcblk0p33

boot_ui:
supported: true
    flags:
      - TW_QCOM_RTC_FIX
      - TW_HAS_DOWNLOAD_MODE
    graphics_backends:
      - fbdev
    pixel_format: RGBA_8888
    brightness_path: /sys/class/leds/lcd-backlight/brightness
    max_brightness: 394
    default_brightness: 190
    theme: landscape_hdpi
>>>>>>> 3d106c5d

- name: Samsung Galaxy Tab Active 8.0 (LTE)
  id: SM-T365
  codenames:
    - rubenslte
    - rubensltexx
    - SM-T365
  architecture: armeabi-v7a

  block_devs:
    base_dirs:
      - /dev/block/platform/msm_sdcc.1/by-name
    system:
      - /dev/block/platform/msm_sdcc.1/by-name/system
      - /dev/block/mmcblk0p23
    cache:
      - /dev/block/platform/msm_sdcc.1/by-name/cache
      - /dev/block/mmcblk0p24
    data:
      - /dev/block/platform/msm_sdcc.1/by-name/userdata
      - /dev/block/mmcblk0p26
    boot:
      - /dev/block/platform/msm_sdcc.1/by-name/boot
      - /dev/block/mmcblk0p14
    recovery:
      - /dev/block/platform/msm_sdcc.1/by-name/recovery
      - /dev/block/mmcblk0p15

boot_ui:
    supported: true
    flags:
      - TW_HAS_DOWNLOAD_MODE
    graphics_backends:
      - fbdev
    pixel_format: RGBX_8888
    brightness_path: /sys/devices/fd922800.qcom,mdss_dsi/lcd/panel/panel/brightness
    max_brightness: 255
    default_brightness: 190
    theme: portrait_hdpi<|MERGE_RESOLUTION|>--- conflicted
+++ resolved
@@ -416,7 +416,6 @@
       - /dev/block/platform/15540000.dwmmc0/by-name/RADIO
       - /dev/block/platform/15540000.dwmmc0/by-name/CDMA-RADIO
       
-<<<<<<< HEAD
 boot_ui:
     supported: true
     flags:
@@ -428,7 +427,7 @@
     default_brightness: 162
     pixel_format: BGRA_8888
     theme: portrait_hdpi
-=======
+
 - name: Samsung Galaxy Tab S2 8.0 Wi-Fi (2016)
   id: gts28vewifi
   codenames:
@@ -478,7 +477,6 @@
     max_brightness: 394
     default_brightness: 190
     theme: landscape_hdpi
->>>>>>> 3d106c5d
 
 - name: Samsung Galaxy Tab Active 8.0 (LTE)
   id: SM-T365
