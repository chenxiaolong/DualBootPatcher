--- conflicted
+++ resolved
@@ -451,7 +451,6 @@
       - fbdev
     theme: portrait_hdpi
 
-<<<<<<< HEAD
 - name: Motorola Moto E4 Plus
   id: nicklaus
   codenames:
@@ -524,8 +523,6 @@
       - fbdev
     theme: portrait_hdpi
 
-=======
->>>>>>> f0d24335
 - name: Motorola Moto X (2013)
   id: ghost
   codenames:
