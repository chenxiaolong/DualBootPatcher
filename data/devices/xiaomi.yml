--- conflicted
+++ resolved
@@ -1165,7 +1165,6 @@
     max_brightness: 255
     brightness_path: /sys/class/leds/lcd-backlight/brightness
     theme: portrait_hdpi
-<<<<<<< HEAD
 
 - name: Xiaomi Redmi Pro
   id: omega
@@ -1202,7 +1201,6 @@
     max_brightness: 255
     brightness_path: /sys/class/leds/lcd-backlight/brightness
     theme: portrait_hdpi
-=======
     
 - name: Xiaomi Redmi Note 4G
   id: dior
@@ -1227,5 +1225,4 @@
       - /dev/block/mmcblk0p24
     recovery:
       - /dev/block/platform/msm_sdcc.1/by-name/recovery
-      - /dev/block/mmcblk0p25
->>>>>>> b2a1530e
+      - /dev/block/mmcblk0p25