--- conflicted
+++ resolved
@@ -42,13 +42,9 @@
   id: Z00T
   codenames:
     - ASUS_Z00T
-    - ASUS_Z00U_1
-    - Z00T
-    - ASUS_Z011
-    - z00t
-<<<<<<< HEAD
     - ASUS_Z00TD
     - ASUS_Z00U
+    - ASUS_Z00U_1
     - ASUS_Z00UD
     - ASUS_Z00UDH
     - ASUS_Z00UDB
@@ -62,8 +58,9 @@
     - Asus_Z00UDB
     - Asus_Z011
     - Asus_Z011D
-    - Asus_Z011DD    
-=======
+    - Asus_Z011DD
+    - Z00T
+    - z00t
     - Z00TD
     - Z00U
     - Z00U_1
@@ -73,8 +70,7 @@
     - Z011
     - Z011D
     - Z011DD
-    
->>>>>>> db33c2c9
+
   architecture: arm64-v8a
 
   block_devs:
@@ -101,10 +97,7 @@
       - /dev/block/platform/soc.0/7824900.sdhci/by-name/recovery
       - /dev/block/bootdevice/by-name/recovery
       - /dev/block/mmcblk0p38
-<<<<<<< HEAD
-
-      
-=======
+
     extra:
       - /dev/block/bootdevice/by-name/tz
       - /dev/block/bootdevice/by-name/tzbak
@@ -133,7 +126,6 @@
     battery_path: /sys/devices/virtual/thermal/thermal_zone11/temp
     theme: portrait_hdpi
 
->>>>>>> db33c2c9
 - name: ASUS Zenfone 2 Laser - ZE550KL
   id: Z00L
   codenames:
