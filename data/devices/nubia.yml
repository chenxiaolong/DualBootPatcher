--- conflicted
+++ resolved
@@ -111,7 +111,6 @@
       - /dev/block/bootdevice/by-name/mdtp
       - /dev/block/bootdevice/by-name/recovery2
       - /dev/block/bootdevice/by-name/tz
-<<<<<<< HEAD
 
 
 - name: Nubia Z9 mini
@@ -119,14 +118,6 @@
   codenames:
     - NX511J
     - nx511j
-=======
-      
-
-- name: Nubia Z11 Max
-  id: NX523J_V1
-  codenames:
-    - NX523J_V1
->>>>>>> a5b50cc4
   architecture: arm64-v8a
 
   block_devs:
@@ -134,7 +125,6 @@
       - /dev/block/bootdevice/by-name
     system:
       - /dev/block/bootdevice/by-name/system
-<<<<<<< HEAD
       - /dev/block/mmcblk0p22
     cache:
       - /dev/block/bootdevice/by-name/cache
@@ -161,7 +151,19 @@
       - /dev/block/bootdevice/by-name/mdtp
       - /dev/block/bootdevice/by-name/recovery2
       - /dev/block/bootdevice/by-name/tz
-=======
+
+
+- name: Nubia Z11 Max
+  id: NX523J_V1
+  codenames:
+    - NX523J_V1
+  architecture: arm64-v8a
+
+  block_devs:
+    base_dirs:
+      - /dev/block/bootdevice/by-name
+    system:
+      - /dev/block/bootdevice/by-name/system
       - /dev/block/mmcblk0p26
     cache:
       - /dev/block/bootdevice/by-name/cache
@@ -174,5 +176,4 @@
       - /dev/block/mmcblk0p21
     recovery:
       - /dev/block/bootdevice/by-name/recovery
-      - /dev/block/mmcblk0p22
->>>>>>> a5b50cc4
+      - /dev/block/mmcblk0p22