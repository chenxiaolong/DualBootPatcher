--- conflicted
+++ resolved
@@ -6,15 +6,7 @@
     ark.yml
     asus.yml
     dexp.yml
-<<<<<<< HEAD
-<<<<<<< HEAD
-	doogee.yml
-=======
     doogee.yml
->>>>>>> refs/remotes/origin/patch-1
-=======
-    doogee.yml
->>>>>>> 4f877307
     elephone.yml
     google.yml
     huawei.yml
