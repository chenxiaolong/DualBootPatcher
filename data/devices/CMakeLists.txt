--- conflicted
+++ resolved
@@ -3,12 +3,8 @@
 endif()
 
 set(files
-<<<<<<< HEAD
-    pixi4_5.yml
-=======
     360.yml
     alcatel.yml
->>>>>>> e167fe8f
     ark.yml
     asus.yml
     cagabi.yml
@@ -39,6 +35,7 @@
     oppo.yml
     oukitel.yml
     pantech.yml
+    pixi4_5.yml
     quantum.yml
     samsung/00_galaxy_s.yml
     samsung/01_galaxy_note.yml
