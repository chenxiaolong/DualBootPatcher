if(NOT MBP_TOP_LEVEL_BUILD)
    return()
endif()

set(files
    alcatel.yml
    ark.yml
    asus.yml
    cagabi.yml
    cherrymobile.yml
    coolpad.yml
    dexp.yml
    doogee.yml
    elephone.yml
    gionee.yml
    google.yml
    gree.yml
    htc.yml
    huawei.yml
    infinix.yml
    infocus.yml
    jiayu.yml
    leeco.yml
    leagoo.yml
    lenovo.yml
    lg.yml
    micromax.yml
    meizu.yml
    motorola.yml
    nokia.yml
    nexus.yml
    nubia.yml
    oneplus.yml
    oppo.yml
    oukitel.yml
    pantech.yml
    quantum.yml
    samsung/00_galaxy_s.yml
    samsung/01_galaxy_note.yml
    samsung/02_galaxy_a_j.yml
    samsung/03_galaxy_ace.yml
    samsung/04_galaxy_mega.yml
    samsung/05_galaxy_tab_tablet.yml
    samsung/06_galaxy_note_tablet.yml
    samsung/07_other.yml
    sony.yml
<<<<<<< HEAD
    tecno.yml
=======
    symphony.yml
>>>>>>> 4a83d7de
    umi.yml
    walton.yml
    wiko.yml
    wileyfox.yml
    xiaomi.yml
    yu.yml
    zte.yml
    zuk.yml
)

set(target_file "${CMAKE_CURRENT_BINARY_DIR}/devices.json")

add_custom_command(
    OUTPUT "${target_file}"
    COMMAND "${DEVICESGEN_COMMAND}"
        ${files}
        -o "${target_file}"
        #--styled
    DEPENDS hosttools ${files}
    WORKING_DIRECTORY "${CMAKE_CURRENT_SOURCE_DIR}"
    COMMENT "Generating device defition JSON file"
    VERBATIM
)

install(
    FILES "${target_file}"
    DESTINATION "${DATA_INSTALL_DIR}/"
    COMPONENT Libraries
)

add_custom_target(
    run_devicesgen
    ALL
    DEPENDS ${target_file}
)<|MERGE_RESOLUTION|>--- conflicted
+++ resolved
@@ -44,11 +44,8 @@
     samsung/06_galaxy_note_tablet.yml
     samsung/07_other.yml
     sony.yml
-<<<<<<< HEAD
+    symphony.yml
     tecno.yml
-=======
-    symphony.yml
->>>>>>> 4a83d7de
     umi.yml
     walton.yml
     wiko.yml
