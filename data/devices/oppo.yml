---
- name: OPPO N3
  id: n3
  codenames:
    - n3

  architecture: armeabi-v7a

  block_devs:
    base_dirs:
      - /dev/block/platform/msm_sdcc.1/by-name
    system:
      - /dev/block/platform/msm_sdcc.1/by-name/system
      - /dev/block/mmcblk0p14
    cache:
      - /dev/block/platform/msm_sdcc.1/by-name/cache
      - /dev/block/mmcblk0p16
    data:
      - /dev/block/platform/msm_sdcc.1/by-name/userdata
      - /dev/block/mmcblk0p28
    boot:
      - /dev/block/platform/msm_sdcc.1/by-name/boot
      - /dev/block/mmcblk0p7
    recovery:
      - /dev/block/platform/msm_sdcc.1/by-name/recovery
      - /dev/block/mmcblk0p17
<<<<<<< HEAD
      
      
=======

  boot_ui:
    supported: true
    flags:
      - TW_QCOM_RTC_FIX
    graphics_backends:
      - fbdev
    brightness_path: /sys/class/backlight/panel/brightness
    pixel_format: RGBX_8888
    theme: portrait_hdpi

>>>>>>> 1ccd3798
- name: OPPO find7/7a
  id: find7
  codenames:
    - find7
    - find7a
    - FIND7
    - X9006
    - x9006
    - X9007
    - x9007

  architecture: armeabi-v7a

  block_devs:
    base_dirs:
      - /dev/block/platform/msm_sdcc.1/by-name
    system:
      - /dev/block/platform/msm_sdcc.1/by-name/system
      - /dev/block/mmcblk0p14
    cache:
      - /dev/block/platform/msm_sdcc.1/by-name/cache
      - /dev/block/mmcblk0p16
    data:
      - /dev/block/platform/msm_sdcc.1/by-name/userdata
      - /dev/block/mmcblk0p28
    boot:
      - /dev/block/platform/msm_sdcc.1/by-name/boot
      - /dev/block/mmcblk0p7
    recovery:
      - /dev/block/platform/msm_sdcc.1/by-name/recovery
      - /dev/block/mmcblk0p17

<<<<<<< HEAD
=======
  boot_ui:
    supported: true
    flags:
      - TW_QCOM_RTC_FIX
    graphics_backends:
      - fbdev
    brightness_path: /sys/class/backlight/panel/brightness
    pixel_format: RGBX_8888
    theme: portrait_hdpi

- name: OPPO R1C
  id: r1c
  codenames:
    - r1c
    - R1C
    - R8200
    - r8200
    - R8205
    - r8205
    - R8207
    - r8207

  architecture: armeabi-v7a

  block_devs:
    base_dirs:
      - /dev/block/platform/soc.0/7824900.sdhci/by-name
      - /dev/block/bootdevice/by-name
    system:
      - /dev/block/platform/soc.0/7824900.sdhci/by-name/system
      - /dev/block/bootdevice/by-name/system
      - /dev/block/mmcblk0p26
    cache:
      - /dev/block/platform/soc.0/7824900.sdhci/by-name/cache
      - /dev/block/bootdevice/by-name/cache
      - /dev/block/mmcblk0p28
    data:
      - /dev/block/platform/soc.0/7824900.sdhci/by-name/userdata
      - /dev/block/bootdevice/by-name/userdata
      - /dev/block/mmcblk0p35
    boot:
      - /dev/block/platform/soc.0/7824900.sdhci/by-name/boot
      - /dev/block/bootdevice/by-name/boot
      - /dev/block/mmcblk0p25
    recovery:
      - /dev/block/platform/soc.0/7824900.sdhci/by-name/recovery
      - /dev/block/bootdevice/by-name/recovery
      - /dev/block/mmcblk0p29

  boot_ui:
    supported: true
    flags:
      - TW_QCOM_RTC_FIX
    graphics_backends:
      - fbdev
    brightness_path: /sys/class/leds/lcd-backlight/brightness
    pixel_format: RGBA_8888
    theme: portrait_hdpi

- name: OPPO F1
  id: f1f
  codenames:
    - f1f
    - F1f

  architecture: armeabi-v7a

  block_devs:
    base_dirs:
      - /dev/block/bootdevice/by-name
    system:
      - /dev/block/bootdevice/by-name/system
      - /dev/block/mmcblk0p24
    cache:
      - /dev/block/bootdevice/by-name/cache
      - /dev/block/mmcblk0p26
    data:
      - /dev/block/bootdevice/by-name/userdata
      - /dev/block/mmcblk0p37
    boot:
      - /dev/block/bootdevice/by-name/boot
      - /dev/block/mmcblk0p22
    recovery:
      - /dev/block/bootdevice/by-name/recovery
      - /dev/block/mmcblk0p23
    extra:
    # modem
    - /dev/block/bootdevice/by-name/modem
    # Other
    - /dev/block/bootdevice/by-name/aboot
    - /dev/block/bootdevice/by-name/abootbak
    - /dev/block/bootdevice/by-name/hyp
    - /dev/block/bootdevice/by-name/hypbak
    - /dev/block/bootdevice/by-name/rpm
    - /dev/block/bootdevice/by-name/rpmbak
    - /dev/block/bootdevice/by-name/sbl1
    - /dev/block/bootdevice/by-name/sbl1bak
    - /dev/block/bootdevice/by-name/splash
    - /dev/block/bootdevice/by-name/tz
    - /dev/block/bootdevice/by-name/tzbak

  boot_ui:
    supported: true
    flags:
      - TW_QCOM_RTC_FIX
    graphics_backends:
      - fbdev
    brightness_path: /sys/class/leds/lcd-backlight/brightness
    max_brightness: 255
    default_brightness: 162
    pixel_format: RGBA_8888
    theme: portrait_hdpi

- name: OPPO A53
  id: A53
  codenames:
    - a53
    - A53

  architecture: arm64-v8a

  block_devs:
    base_dirs:
      - /dev/block/platform/7824900.sdhci/by-name
      - /dev/block/bootdevice/by-name
    system:
      - /dev/block/platform/7824900.sdhci/by-name/system
      - /dev/block/bootdevice/by-name/system
      - /dev/block/mmcblk0p24
    cache:
      - /dev/block/platform/7824900.sdhci/by-name/cache
      - /dev/block/bootdevice/by-name/cache
      - /dev/block/mmcblk0p26
    data:
      - /dev/block/platform/7824900.sdhci/by-name/userdata
      - /dev/block/bootdevice/by-name/userdata
      - /dev/block/mmcblk0p37
    boot:
      - /dev/block/platform/7824900.sdhci/by-name/boot
      - /dev/block/bootdevice/by-name/boot
      - /dev/block/mmcblk0p22
    recovery:
      - /dev/block/platform/7824900.sdhci/by-name/recovery
      - /dev/block/bootdevice/by-name/recovery
      - /dev/block/mmcblk0p23

  boot_ui:
    supported: true
    flags:
      - TW_QCOM_RTC_FIX
    graphics_backends:
      - fbdev
    brightness_path: /sys/class/leds/lcd-backlight/brightness
    pixel_format: RGBA_8888
    theme: portrait_hdpi
>>>>>>> 1ccd3798
<|MERGE_RESOLUTION|>--- conflicted
+++ resolved
@@ -24,22 +24,8 @@
     recovery:
       - /dev/block/platform/msm_sdcc.1/by-name/recovery
       - /dev/block/mmcblk0p17
-<<<<<<< HEAD
       
       
-=======
-
-  boot_ui:
-    supported: true
-    flags:
-      - TW_QCOM_RTC_FIX
-    graphics_backends:
-      - fbdev
-    brightness_path: /sys/class/backlight/panel/brightness
-    pixel_format: RGBX_8888
-    theme: portrait_hdpi
-
->>>>>>> 1ccd3798
 - name: OPPO find7/7a
   id: find7
   codenames:
@@ -72,8 +58,49 @@
       - /dev/block/platform/msm_sdcc.1/by-name/recovery
       - /dev/block/mmcblk0p17
 
-<<<<<<< HEAD
-=======
+
+  boot_ui:
+    supported: true
+    flags:
+      - TW_QCOM_RTC_FIX
+    graphics_backends:
+      - fbdev
+    brightness_path: /sys/class/backlight/panel/brightness
+    pixel_format: RGBX_8888
+    theme: portrait_hdpi
+
+- name: OPPO find7/7a
+  id: find7
+  codenames:
+    - find7
+    - find7a
+    - FIND7
+    - X9006
+    - x9006
+    - X9007
+    - x9007
+
+  architecture: armeabi-v7a
+
+  block_devs:
+    base_dirs:
+      - /dev/block/platform/msm_sdcc.1/by-name
+    system:
+      - /dev/block/platform/msm_sdcc.1/by-name/system
+      - /dev/block/mmcblk0p14
+    cache:
+      - /dev/block/platform/msm_sdcc.1/by-name/cache
+      - /dev/block/mmcblk0p16
+    data:
+      - /dev/block/platform/msm_sdcc.1/by-name/userdata
+      - /dev/block/mmcblk0p28
+    boot:
+      - /dev/block/platform/msm_sdcc.1/by-name/boot
+      - /dev/block/mmcblk0p7
+    recovery:
+      - /dev/block/platform/msm_sdcc.1/by-name/recovery
+      - /dev/block/mmcblk0p17
+
   boot_ui:
     supported: true
     flags:
@@ -228,5 +255,4 @@
       - fbdev
     brightness_path: /sys/class/leds/lcd-backlight/brightness
     pixel_format: RGBA_8888
-    theme: portrait_hdpi
->>>>>>> 1ccd3798
+    theme: portrait_hdpi