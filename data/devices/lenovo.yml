--- conflicted
+++ resolved
@@ -431,7 +431,6 @@
       - /dev/block/platform/msm_sdcc.1/by-name/recovery
       - /dev/block/bootdevice/by-name/recovery
       - /dev/block/mmcblk0p15
-<<<<<<< HEAD
       
 - name: Lenovo A7000-a
   id: A7000a
@@ -492,7 +491,7 @@
     default_brightness: 162
     cpu_temp_path: /sys/class/thermal/thermal_zone1/temp
     theme: portrait_hdpi
-=======
+
 - name: Lenovo X3
   id: X3c50
   codenames:
@@ -518,5 +517,4 @@
       - /dev/block/mmcblk0p33
     recovery:
       - /dev/block/bootdevice/by-name/recovery
-      - /dev/block/mmcblk0p34  
->>>>>>> 015b7671
+      - /dev/block/mmcblk0p34  