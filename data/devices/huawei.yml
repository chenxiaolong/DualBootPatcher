---
- name: Huawei Ascend P7
  id: hwp7
  codenames:
    - hwp7
  architecture: armeabi-v7a

  block_devs:
    base_dirs:
      - /dev/block/platform/hi_mci.0/by-name
    system:
      - /dev/block/platform/hi_mci.0/by-name/system
      - /dev/block/mmcblk0p28
    cache:
      - /dev/block/platform/hi_mci.0/by-name/cache
      - /dev/block/mmcblk0p21
    data:
      - /dev/block/platform/hi_mci.0/by-name/userdata
      - /dev/block/mmcblk0p30
    boot:
      - /dev/block/platform/hi_mci.0/by-name/boot
      - /dev/block/mmcblk0p17
    recovery:
      - /dev/block/platform/hi_mci.0/by-name/recovery
      - /dev/block/mmcblk0p18


- name: Huawei Ascend Mate 2
  id: mt2l03
  codenames:
    - hwMT2L03
    - hwMT2LO3
    - mt2
    - MT2
    - mt2l03
    - MT2L03
    - mt2-l03
    - MT2-L03
  architecture: armeabi-v7a

  block_devs:
    base_dirs:
      - /dev/block/platform/msm_sdcc.1/by-name
    system:
      - /dev/block/platform/msm_sdcc.1/by-name/system
      - /dev/block/mmcblk0p23
    cache:
      - /dev/block/platform/msm_sdcc.1/by-name/cache
      - /dev/block/mmcblk0p21
    data:
      - /dev/block/platform/msm_sdcc.1/by-name/userdata
      - /dev/block/mmcblk0p24
    boot:
      - /dev/block/platform/msm_sdcc.1/by-name/boot
      - /dev/block/mmcblk0p18
    recovery:
      - /dev/block/platform/msm_sdcc.1/by-name/recovery
      - /dev/block/mmcblk0p19


- name: Huawei P9
  id: EVA
  codenames:
    - EVA
    - HWEVA
    - hi3650
  architecture: arm64-v8a

  block_devs:
    base_dirs:
      - /dev/block/platform/hi_mci.0/by-name
    system:
      - /dev/block/platform/hi_mci.0/by-name/system
      - /dev/block/mmcblk0p39
    cache:
      - /dev/block/platform/hi_mci.0/by-name/cache
      - /dev/block/mmcblk0p36
    data:
      - /dev/block/platform/hi_mci.0/by-name/userdata
      - /dev/block/mmcblk0p42
    boot:
      - /dev/block/platform/hi_mci.0/by-name/boot
      - /dev/block/mmcblk0p28
    recovery:
      - /dev/block/platform/hi_mci.0/by-name/recovery
      - /dev/block/mmcblk0p29
      
- name: Huawei Y6
  id: scale
  codenames:
    - y6
    - Honor4A
    - scale
    - scl-tl00h
    - scl-tl10
    - scl-al00h
    - scl-l01
    - scl-l02
    - scl-l03
  architecture: armeabi-v7a

  block_devs:
    base_dirs:
      - /dev/block/platform/soc.0/7824900.sdhci/by-name
    system:
      - /dev/block/platform/soc.0/7824900.sdhci/by-name/system
      - /dev/block/mmcblk0p24
    cache:
      - /dev/block/platform/soc.0/7824900.sdhci/by-name/cache
      - /dev/block/mmcblk0p22
    data:
      - /dev/block/platform/soc.0/7824900.sdhci/by-name/userdata
      - /dev/block/mmcblk0p25
    boot:
      - /dev/block/platform/soc.0/7824900.sdhci/by-name/boot
      - /dev/block/mmcblk0p19
    recovery:
      - /dev/block/platform/soc.0/7824900.sdhci/by-name/recovery
<<<<<<< HEAD
      - /dev/block/mmcblk0p20


- name: Huawei Mate 8
  id: NXT
  codenames:
    - NXT
    - next
    - HWNXT
  architecture: arm64-v8a

  block_devs:
    base_dirs:
      - /dev/block/platform/hi_mci.0/by-name
    system:
      - /dev/block/platform/hi_mci.0/by-name/system
      - /dev/block/mmcblk0p39
    cache:
      - /dev/block/platform/hi_mci.0/by-name/cache
      - /dev/block/mmcblk0p36
    data:
      - /dev/block/platform/hi_mci.0/by-name/userdata
      - /dev/block/mmcblk0p42
    boot:
      - /dev/block/platform/hi_mci.0/by-name/boot
      - /dev/block/mmcblk0p28
    recovery:
      - /dev/block/platform/hi_mci.0/by-name/recovery
      - /dev/block/mmcblk0p29
=======
      - /dev/block/mmcblk0p20
>>>>>>> 305222ad
<|MERGE_RESOLUTION|>--- conflicted
+++ resolved
@@ -116,9 +116,7 @@
       - /dev/block/mmcblk0p19
     recovery:
       - /dev/block/platform/soc.0/7824900.sdhci/by-name/recovery
-<<<<<<< HEAD
       - /dev/block/mmcblk0p20
-
 
 - name: Huawei Mate 8
   id: NXT
@@ -146,6 +144,3 @@
     recovery:
       - /dev/block/platform/hi_mci.0/by-name/recovery
       - /dev/block/mmcblk0p29
-=======
-      - /dev/block/mmcblk0p20
->>>>>>> 305222ad
