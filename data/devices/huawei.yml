--- conflicted
+++ resolved
@@ -370,9 +370,8 @@
 
   block_devs:
     base_dirs:
+      - /dev/block/bootdevice/by-name
       - /dev/block/platform/soc.0/7824900.sdhci/by-name
-<<<<<<< HEAD
-      - /dev/block/bootdevice/by-name
     system:
       - /dev/block/bootdevice/by-name/system
       - /dev/block/platform/soc.0/7824900.sdhci/by-name/system
@@ -382,7 +381,7 @@
       - /dev/block/platform/soc.0/7824900.sdhci/by-name/cache
       - /dev/block/mmcblk0p22
     data:
-      - /dev/block/bootdevice/by-name/data
+      - /dev/block/bootdevice/by-name/userdata
       - /dev/block/platform/soc.0/7824900.sdhci/by-name/userdata
       - /dev/block/mmcblk0p26
     boot:
@@ -391,21 +390,6 @@
       - /dev/block/mmcblk0p19
     recovery:
       - /dev/block/bootdevice/by-name/recovery
-=======
-    system:
-      - /dev/block/platform/soc.0/7824900.sdhci/by-name/system
-      - /dev/block/mmcblk0p24
-    cache:
-      - /dev/block/platform/soc.0/7824900.sdhci/by-name/cache
-      - /dev/block/mmcblk0p22
-    data:
-      - /dev/block/platform/soc.0/7824900.sdhci/by-name/userdata
-      - /dev/block/mmcblk0p26
-    boot:
-      - /dev/block/platform/soc.0/7824900.sdhci/by-name/boot
-      - /dev/block/mmcblk0p19
-    recovery:
->>>>>>> d8791b36
       - /dev/block/platform/soc.0/7824900.sdhci/by-name/recovery
       - /dev/block/mmcblk0p20
 
