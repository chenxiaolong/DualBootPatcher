--- conflicted
+++ resolved
@@ -622,70 +622,6 @@
     battery_path: /sys/devices/battery.5/power_supply/Battery
     theme: portrait_hdpi
 
-<<<<<<< HEAD
-
-- name: HUAWEI CRO-U00
-  id: HWCRO-U6580M
-  codenames:
-      - CRO-U00
-      - HWCRO-U6580M
-  architecture: armeabi-v7a
-  
-  block_devs:
-    base_dirs:
-      - /dev/block/platform/mtk-msdc.0/11120000.msdc0/by-name
-    system:
-      - /dev/block/mmcblk0p22
-      - /dev/block/platform/mtk-msdc.0/11120000.msdc0/by-name/system
-    cache:
-      - /dev/block/mmcblk0p23
-      - /dev/block/platform/mtk-msdc.0/11120000.msdc0/by-name/cache
-    data:
-      - /dev/block/mmcblk0p24
-      - /dev/block/platform/mtk-msdc.0/11120000.msdc0/by-name/userdata
-    boot:
-      - /dev/block/mmcblk0p7
-      - /dev/block/platform/mtk-msdc.0/11120000.msdc0/by-name/boot
-    recovery:
-      - /dev/block/mmcblk0p8
-      - /dev/block/platform/mtk-msdc.0/11120000.msdc0/by-name/recovery
-    extra:
-      - /dev/block/mmcblk1p1
-      - /dev/block/platform/mtk-msdc.0/11120000.msdc0/by-name/bak
-      - /dev/block/platform/mtk-msdc.0/11120000.msdc0/by-name/bakraw
-      - /dev/block/platform/mtk-msdc.0/11120000.msdc0/by-name/custom
-      - /dev/block/platform/mtk-msdc.0/11120000.msdc0/by-name/expdb
-      - /dev/block/platform/mtk-msdc.0/11120000.msdc0/by-name/flashinfo
-      - /dev/block/platform/mtk-msdc.0/11120000.msdc0/by-name/frp
-      - /dev/block/platform/mtk-msdc.0/11120000.msdc0/by-name/keystore
-      - /dev/block/platform/mtk-msdc.0/11120000.msdc0/by-name/lk
-      - /dev/block/platform/mtk-msdc.0/11120000.msdc0/by-name/logo
-      - /dev/block/platform/mtk-msdc.0/11120000.msdc0/by-name/metadata
-      - /dev/block/platform/mtk-msdc.0/11120000.msdc0/by-name/nvdata
-      - /dev/block/platform/mtk-msdc.0/11120000.msdc0/by-name/nvram
-      - /dev/block/platform/mtk-msdc.0/11120000.msdc0/by-name/oemkeystore
-      - /dev/block/platform/mtk-msdc.0/11120000.msdc0/by-name/para
-      - /dev/block/platform/mtk-msdc.0/11120000.msdc0/by-name/proinfo
-      - /dev/block/platform/mtk-msdc.0/11120000.msdc0/by-name/protect1
-      - /dev/block/platform/mtk-msdc.0/11120000.msdc0/by-name/protect2
-      - /dev/block/platform/mtk-msdc.0/11120000.msdc0/by-name/seccfg
-      - /dev/block/platform/mtk-msdc.0/11120000.msdc0/by-name/secro
-      - /dev/block/platform/mtk-msdc.0/11120000.msdc0/by-name/simlock
-      - /dev/block/mmcblk1
-      - /dev/block/mmcblk1p1
- 
-  boot_ui:
-    supported: true
-    flags:
-      - TW_GRAPHICS_FORCE_USE_LINELENGTH
-    brightness_path: /sys/class/leds/lcd-backlight/brightness
-    max_brightness: 255
-    default_brightness: 168
-    cpu_temp_path: /sys/devices/virtual/thermal/thermal_zone0/temp
-    battery_path: /sys/class/power_supply/battery/capacity
-    graphics_backends:
-      - fbdev
-=======
 - name: Huawei Nova
   id: hwcan
   codenames:
@@ -761,5 +697,67 @@
     default_brightness: 162
     max_brightness: 255
     brightness_path: /sys/class/leds/lcd-backlight/brightness
->>>>>>> 8177ff4e
+    theme: portrait_hdpi
+
+- name: HUAWEI CRO-U00
+  id: HWCRO-U6580M
+  codenames:
+    - CRO-U00
+    - HWCRO-U6580M
+  architecture: armeabi-v7a
+  
+  block_devs:
+    base_dirs:
+      - /dev/block/platform/mtk-msdc.0/11120000.msdc0/by-name
+    system:
+      - /dev/block/mmcblk0p22
+      - /dev/block/platform/mtk-msdc.0/11120000.msdc0/by-name/system
+    cache:
+      - /dev/block/mmcblk0p23
+      - /dev/block/platform/mtk-msdc.0/11120000.msdc0/by-name/cache
+    data:
+      - /dev/block/mmcblk0p24
+      - /dev/block/platform/mtk-msdc.0/11120000.msdc0/by-name/userdata
+    boot:
+      - /dev/block/mmcblk0p7
+      - /dev/block/platform/mtk-msdc.0/11120000.msdc0/by-name/boot
+    recovery:
+      - /dev/block/mmcblk0p8
+      - /dev/block/platform/mtk-msdc.0/11120000.msdc0/by-name/recovery
+    extra:
+      - /dev/block/mmcblk1p1
+      - /dev/block/platform/mtk-msdc.0/11120000.msdc0/by-name/bak
+      - /dev/block/platform/mtk-msdc.0/11120000.msdc0/by-name/bakraw
+      - /dev/block/platform/mtk-msdc.0/11120000.msdc0/by-name/custom
+      - /dev/block/platform/mtk-msdc.0/11120000.msdc0/by-name/expdb
+      - /dev/block/platform/mtk-msdc.0/11120000.msdc0/by-name/flashinfo
+      - /dev/block/platform/mtk-msdc.0/11120000.msdc0/by-name/frp
+      - /dev/block/platform/mtk-msdc.0/11120000.msdc0/by-name/keystore
+      - /dev/block/platform/mtk-msdc.0/11120000.msdc0/by-name/lk
+      - /dev/block/platform/mtk-msdc.0/11120000.msdc0/by-name/logo
+      - /dev/block/platform/mtk-msdc.0/11120000.msdc0/by-name/metadata
+      - /dev/block/platform/mtk-msdc.0/11120000.msdc0/by-name/nvdata
+      - /dev/block/platform/mtk-msdc.0/11120000.msdc0/by-name/nvram
+      - /dev/block/platform/mtk-msdc.0/11120000.msdc0/by-name/oemkeystore
+      - /dev/block/platform/mtk-msdc.0/11120000.msdc0/by-name/para
+      - /dev/block/platform/mtk-msdc.0/11120000.msdc0/by-name/proinfo
+      - /dev/block/platform/mtk-msdc.0/11120000.msdc0/by-name/protect1
+      - /dev/block/platform/mtk-msdc.0/11120000.msdc0/by-name/protect2
+      - /dev/block/platform/mtk-msdc.0/11120000.msdc0/by-name/seccfg
+      - /dev/block/platform/mtk-msdc.0/11120000.msdc0/by-name/secro
+      - /dev/block/platform/mtk-msdc.0/11120000.msdc0/by-name/simlock
+      - /dev/block/mmcblk1
+      - /dev/block/mmcblk1p1
+ 
+  boot_ui:
+    supported: true
+    flags:
+      - TW_GRAPHICS_FORCE_USE_LINELENGTH
+    brightness_path: /sys/class/leds/lcd-backlight/brightness
+    max_brightness: 255
+    default_brightness: 168
+    cpu_temp_path: /sys/devices/virtual/thermal/thermal_zone0/temp
+    battery_path: /sys/class/power_supply/battery/capacity
+    graphics_backends:
+      - fbdev
     theme: portrait_hdpi