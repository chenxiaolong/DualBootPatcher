---
- name: Huawei Ascend P7
  id: hwp7
  codenames:
    - hwp7
  architecture: armeabi-v7a

  block_devs:
    base_dirs:
      - /dev/block/platform/hi_mci.0/by-name
    system:
      - /dev/block/platform/hi_mci.0/by-name/system
      - /dev/block/mmcblk0p28
    cache:
      - /dev/block/platform/hi_mci.0/by-name/cache
      - /dev/block/mmcblk0p21
    data:
      - /dev/block/platform/hi_mci.0/by-name/userdata
      - /dev/block/mmcblk0p30
    boot:
      - /dev/block/platform/hi_mci.0/by-name/boot
      - /dev/block/mmcblk0p17
    recovery:
      - /dev/block/platform/hi_mci.0/by-name/recovery
      - /dev/block/mmcblk0p18


- name: Huawei Ascend Mate 2
  id: mt2l03
  codenames:
    - hwMT2L03
    - hwMT2LO3
    - mt2
    - MT2
    - mt2l03
    - MT2L03
    - mt2-l03
    - MT2-L03
  architecture: armeabi-v7a

  block_devs:
    base_dirs:
      - /dev/block/platform/msm_sdcc.1/by-name
    system:
      - /dev/block/platform/msm_sdcc.1/by-name/system
      - /dev/block/mmcblk0p23
    cache:
      - /dev/block/platform/msm_sdcc.1/by-name/cache
      - /dev/block/mmcblk0p21
    data:
      - /dev/block/platform/msm_sdcc.1/by-name/userdata
      - /dev/block/mmcblk0p24
    boot:
      - /dev/block/platform/msm_sdcc.1/by-name/boot
      - /dev/block/mmcblk0p18
    recovery:
      - /dev/block/platform/msm_sdcc.1/by-name/recovery
      - /dev/block/mmcblk0p19


- name: Huawei P9 Plus
  id: VIE
  codenames:
    - VIE
    - HWVIE
    - hi3650
  architecture: arm64-v8a

  block_devs:
    base_dirs:
      - /dev/block/platform/hi_mci.0/by-name
    system:
      - /dev/block/platform/hi_mci.0/by-name/system
      - /dev/block/mmcblk0p39
    cache:
      - /dev/block/platform/hi_mci.0/by-name/cache
      - /dev/block/mmcblk0p36
    data:
      - /dev/block/platform/hi_mci.0/by-name/userdata
      - /dev/block/mmcblk0p42
    boot:
      - /dev/block/platform/hi_mci.0/by-name/boot
      - /dev/block/mmcblk0p28
    recovery:
      - /dev/block/platform/hi_mci.0/by-name/recovery
      - /dev/block/mmcblk0p29


- name: Huawei P9
  id: EVA
  codenames:
    - EVA
    - HWEVA
    - hi3650
  architecture: arm64-v8a

  block_devs:
    base_dirs:
      - /dev/block/platform/hi_mci.0/by-name
    system:
      - /dev/block/platform/hi_mci.0/by-name/system
      - /dev/block/mmcblk0p39
    cache:
      - /dev/block/platform/hi_mci.0/by-name/cache
      - /dev/block/mmcblk0p36
    data:
      - /dev/block/platform/hi_mci.0/by-name/userdata
      - /dev/block/mmcblk0p42
    boot:
      - /dev/block/platform/hi_mci.0/by-name/boot
      - /dev/block/mmcblk0p28
    recovery:
      - /dev/block/platform/hi_mci.0/by-name/recovery
      - /dev/block/mmcblk0p29


- name: Huawei Y6
  id: scale
  codenames:
    - y6
    - Honor4A
    - scale
    - scl-tl00h
    - SCL-TL10
    - scl-tl10
    - SCL-TL10
    - scl-al00h
    - SCL-AL00H
    - scl-l01
    - SCL-L01
    - scl-l02
    - SCL-L02
    - scl-l03
    - scl-u31
    - SCL-U31
  architecture: armeabi-v7a

  block_devs:
    base_dirs:
      - /dev/block/platform/soc.0/7824900.sdhci/by-name
      - /dev/block/bootdevice/by-name
    system:
      - /dev/block/platform/soc.0/7824900.sdhci/by-name/system
      - /dev/block/bootdevice/by-name/system
      - /dev/block/mmcblk0p24
    cache:
      - /dev/block/platform/soc.0/7824900.sdhci/by-name/cache
      - /dev/block/bootdevice/by-name/cache
      - /dev/block/mmcblk0p22
    data:
      - /dev/block/platform/soc.0/7824900.sdhci/by-name/userdata
      - /dev/block/bootdevice/by-name/userdata
      - /dev/block/mmcblk0p25
    boot:
      - /dev/block/platform/soc.0/7824900.sdhci/by-name/boot
      - /dev/block/bootdevice/by-name/boot
      - /dev/block/mmcblk0p19
    recovery:
      - /dev/block/platform/soc.0/7824900.sdhci/by-name/recovery
      - /dev/block/bootdevice/by-name/recovery
      - /dev/block/mmcblk0p20


- name: Huawei Mate 8
  id: NXT
  codenames:
    - NXT
    - next
    - HWNXT
  architecture: arm64-v8a

  block_devs:
    base_dirs:
      - /dev/block/platform/hi_mci.0/by-name
    system:
      - /dev/block/platform/hi_mci.0/by-name/system
      - /dev/block/mmcblk0p39
    cache:
      - /dev/block/platform/hi_mci.0/by-name/cache
      - /dev/block/mmcblk0p36
    data:
      - /dev/block/platform/hi_mci.0/by-name/userdata
      - /dev/block/mmcblk0p42
    boot:
      - /dev/block/platform/hi_mci.0/by-name/boot
      - /dev/block/mmcblk0p28
    recovery:
      - /dev/block/platform/hi_mci.0/by-name/recovery
      - /dev/block/mmcblk0p29

- name: Huawei Honor 6X
  id: BLN
  codenames:
    - BLN
    - HWBLN-H
    - hi6250
  architecture: arm64-v8a

  block_devs:
    base_dirs:
      - /dev/block/platform/hi_mci.0/by-name
    system:
      - /dev/block/platform/hi_mci.0/by-name/system
      - /dev/block/mmcblk0p40
    cache:
      - /dev/block/platform/hi_mci.0/by-name/cache
      - /dev/block/mmcblk0p36
    data:
      - /dev/block/platform/hi_mci.0/by-name/userdata
      - /dev/block/mmcblk0p42
    boot:
      - /dev/block/platform/hi_mci.0/by-name/boot
      - /dev/block/mmcblk0p28
    recovery:
      - /dev/block/platform/hi_mci.0/by-name/recovery
      - /dev/block/mmcblk0p29


<<<<<<< HEAD
- name: Huawei P8 Lite (hi6210sft variant)
=======
- name: Huawei P8 Lite
>>>>>>> f0a6ba61
  id: hi6210sft
  codenames:
    - ALE-L21
    - ALE-L23
    - ALE-UL00
    - ALICE
    - Alice
    - hi6210sft
    - hwALE-H
    - hwALE-H:5.0
    - hwALE-H:6.1
    - hwALE-H:6.0
    - ALICE_TL23
    - ALICE_TL21
  architecture: arm64-v8a

  block_devs:
    base_dirs:
      - /dev/block/platform/hi_mci.0/by-name
    system:
      - /dev/block/platform/hi_mci.0/by-name/system
      - /dev/block/mmcblk0p38
    cache:
      - /dev/block/platform/hi_mci.0/by-name/cache
      - /dev/block/mmcblk0p34
    data:
      - /dev/block/platform/hi_mci.0/by-name/userdata
      - /dev/block/mmcblk0p40
    boot:
      - /dev/block/platform/hi_mci.0/by-name/boot
      - /dev/block/mmcblk0p27
    recovery:
      - /dev/block/platform/hi_mci.0/by-name/recovery
      - /dev/block/mmcblk0p28

<<<<<<< HEAD
- name: Huawei P8 Lite (Alice variant)
  id: alice
  codenames:
    - ALE-L21
    - ALE-L23
    - ALE-UL00
    - ALICE
    - Alice
    - hi6210sft
    - hwALE-H
    - hwALE-H:5.0
    - hwALE-H:6.1
    - hwALE-H:6.0
    - ALICE_TL23
    - ALICE_TL21
=======

- name: Huawei Y635
  id: hwY635
  codenames:
    - Y635-L21
    - msm8916
    - HuaweiY635-L21
    - Y635
    - hwY635
  architecture: armeabi-v7a

  block_devs:
    base_dirs:
      - /dev/block/platform/7824900.sdhci/by-name
    system:
      - /dev/block/platform/7824900.sdhci/by-name/system
      - /dev/block/mmcblk0p23
    cache:
      - /dev/block/platform/7824900.sdhci/by-name/cache
      - /dev/block/mmcblk0p21
    data:
      - /dev/block/platform/7824900.sdhci/by-name/userdata
      - /dev/block/mmcblk0p24
    boot:
      - /dev/block/platform/7824900.sdhci/by-name/boot
      - /dev/block/mmcblk0p18
    recovery:
      - /dev/block/platform/7824900.sdhci/by-name/recovery
      - /dev/block/mmcblk0p19     


- name: Huawei Honor 8
  id: FRD
  codenames:
    - FRD
    - hi3650
    - HWFRD
>>>>>>> f0a6ba61
  architecture: arm64-v8a

  block_devs:
    base_dirs:
      - /dev/block/platform/hi_mci.0/by-name
    system:
      - /dev/block/platform/hi_mci.0/by-name/system
<<<<<<< HEAD
      - /dev/block/mmcblk0p38
    cache:
      - /dev/block/platform/hi_mci.0/by-name/cache
      - /dev/block/mmcblk0p34
    data:
      - /dev/block/platform/hi_mci.0/by-name/userdata
      - /dev/block/mmcblk0p40
    boot:
      - /dev/block/platform/hi_mci.0/by-name/boot
      - /dev/block/mmcblk0p27
    recovery:
      - /dev/block/platform/hi_mci.0/by-name/recovery
      - /dev/block/mmcblk0p28
=======
      - /dev/block/mmcblk0p43
    cache:
      - /dev/block/platform/hi_mci.0/by-name/cache
      - /dev/block/mmcblk0p36
    data:
      - /dev/block/platform/hi_mci.0/by-name/userdata
      - /dev/block/mmcblk0p49
    boot:
      - /dev/block/platform/hi_mci.0/by-name/boot
      - /dev/block/mmcblk0p28
    recovery:
      - /dev/block/platform/hi_mci.0/by-name/recovery
      - /dev/block/mmcblk0p29
>>>>>>> f0a6ba61
<|MERGE_RESOLUTION|>--- conflicted
+++ resolved
@@ -216,11 +216,7 @@
       - /dev/block/mmcblk0p29
 
 
-<<<<<<< HEAD
-- name: Huawei P8 Lite (hi6210sft variant)
-=======
 - name: Huawei P8 Lite
->>>>>>> f0a6ba61
   id: hi6210sft
   codenames:
     - ALE-L21
@@ -256,9 +252,9 @@
       - /dev/block/platform/hi_mci.0/by-name/recovery
       - /dev/block/mmcblk0p28
 
-<<<<<<< HEAD
-- name: Huawei P8 Lite (Alice variant)
-  id: alice
+
+- name: Huawei P8 Lite (hi6210sft variant)
+  id: hi6210sft
   codenames:
     - ALE-L21
     - ALE-L23
@@ -272,7 +268,64 @@
     - hwALE-H:6.0
     - ALICE_TL23
     - ALICE_TL21
-=======
+  architecture: arm64-v8a
+
+  block_devs:
+    base_dirs:
+      - /dev/block/platform/hi_mci.0/by-name
+    system:
+      - /dev/block/platform/hi_mci.0/by-name/system
+      - /dev/block/mmcblk0p38
+    cache:
+      - /dev/block/platform/hi_mci.0/by-name/cache
+      - /dev/block/mmcblk0p34
+    data:
+      - /dev/block/platform/hi_mci.0/by-name/userdata
+      - /dev/block/mmcblk0p40
+    boot:
+      - /dev/block/platform/hi_mci.0/by-name/boot
+      - /dev/block/mmcblk0p27
+    recovery:
+      - /dev/block/platform/hi_mci.0/by-name/recovery
+      - /dev/block/mmcblk0p28
+
+
+- name: Huawei P8 Lite (Alice variant)
+  id: alice
+  codenames:
+    - ALE-L21
+    - ALE-L23
+    - ALE-UL00
+    - ALICE
+    - Alice
+    - hi6210sft
+    - hwALE-H
+    - hwALE-H:5.0
+    - hwALE-H:6.1
+    - hwALE-H:6.0
+    - ALICE_TL23
+    - ALICE_TL21
+  architecture: arm64-v8a
+
+  block_devs:
+    base_dirs:
+      - /dev/block/platform/hi_mci.0/by-name
+    system:
+      - /dev/block/platform/hi_mci.0/by-name/system
+      - /dev/block/mmcblk0p38
+    cache:
+      - /dev/block/platform/hi_mci.0/by-name/cache
+      - /dev/block/mmcblk0p34
+    data:
+      - /dev/block/platform/hi_mci.0/by-name/userdata
+      - /dev/block/mmcblk0p40
+    boot:
+      - /dev/block/platform/hi_mci.0/by-name/boot
+      - /dev/block/mmcblk0p27
+    recovery:
+      - /dev/block/platform/hi_mci.0/by-name/recovery
+      - /dev/block/mmcblk0p28
+
 
 - name: Huawei Y635
   id: hwY635
@@ -310,29 +363,13 @@
     - FRD
     - hi3650
     - HWFRD
->>>>>>> f0a6ba61
-  architecture: arm64-v8a
-
-  block_devs:
-    base_dirs:
-      - /dev/block/platform/hi_mci.0/by-name
-    system:
-      - /dev/block/platform/hi_mci.0/by-name/system
-<<<<<<< HEAD
-      - /dev/block/mmcblk0p38
-    cache:
-      - /dev/block/platform/hi_mci.0/by-name/cache
-      - /dev/block/mmcblk0p34
-    data:
-      - /dev/block/platform/hi_mci.0/by-name/userdata
-      - /dev/block/mmcblk0p40
-    boot:
-      - /dev/block/platform/hi_mci.0/by-name/boot
-      - /dev/block/mmcblk0p27
-    recovery:
-      - /dev/block/platform/hi_mci.0/by-name/recovery
-      - /dev/block/mmcblk0p28
-=======
+  architecture: arm64-v8a
+
+  block_devs:
+    base_dirs:
+      - /dev/block/platform/hi_mci.0/by-name
+    system:
+      - /dev/block/platform/hi_mci.0/by-name/system
       - /dev/block/mmcblk0p43
     cache:
       - /dev/block/platform/hi_mci.0/by-name/cache
@@ -345,5 +382,4 @@
       - /dev/block/mmcblk0p28
     recovery:
       - /dev/block/platform/hi_mci.0/by-name/recovery
-      - /dev/block/mmcblk0p29
->>>>>>> f0a6ba61
+      - /dev/block/mmcblk0p29