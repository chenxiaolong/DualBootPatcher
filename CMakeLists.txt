--- conflicted
+++ resolved
@@ -55,11 +55,7 @@
         OR ${MBP_BUILD_TARGET} STREQUAL android-system)
     # r13 bug: ANDROID_NDK_RELEASE has newline at the end
     string(REGEX REPLACE "^r(.+)[\r\n]+$" "\\1" ndk_release "${ANDROID_NDK_RELEASE}")
-<<<<<<< HEAD
-    set(ndk_min_version 130.0)
-=======
     set(ndk_min_version 141.0)
->>>>>>> bd2f27d9
     set(ndk_max_version 142.0)
 
     # FIXME: Due to https://github.com/android-ndk/ndk/issues/222, we need a
@@ -67,11 +63,6 @@
     # file will work with newer versions of the NDK, we'll depend on an exact
     # version.
     set(ndk_version_whitelist
-<<<<<<< HEAD
-        130.3315539
-        131.3345770
-=======
->>>>>>> bd2f27d9
         141.3816874
     )
 
